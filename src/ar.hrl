--- conflicted
+++ resolved
@@ -1,18 +1,14 @@
 %%% A collection of record structures used throughout the Arweave server.
 
 %% How should nodes on the network identify themselves?
--define(NETWORK_NAME, "arweave.TN.2").
+-define(NETWORK_NAME, "arweave.TN.3").
 %% What is the current version/release number (should be an integer).
--define(CLIENT_VERSION, 2).
+-define(CLIENT_VERSION, 3).
 
 %% Should ar:report_console/1 /actually/ report to the console?
-<<<<<<< HEAD
-%-define(SILENT, false).
-=======
 -define(SILENT, true).
 %% The hashing algorithm used to calculate wallet addresses
 -define(HASH_ALG, sha256).
->>>>>>> 66507e01
 %% The hashing algorithm used to verify that the weave has not been tampered
 %% with.
 -define(MINING_HASH_ALG, sha384).
@@ -41,15 +37,9 @@
 %% The amount of the weave to store. 1.0 = 100%; 0.5 = 50% etc.
 -define(WEAVE_STOR_AMT, 1.0).
 %% The number of blocks behind the most recent block to store.
-<<<<<<< HEAD
--define(STORE_BLOCKS_BEHIND_CURRENT, 10).
-%% ENABLE ONLY WHILE TESTING
--define(DEBUG, false).
-=======
 -define(STORE_BLOCKS_BEHIND_CURRENT, 100).
 %% WARNING: ENABLE ONLY WHILE TESTING
 %-define(DEBUG, debug).
->>>>>>> 66507e01
 %% Speed to run the network at when simulating.
 -define(DEBUG_TIME_SCALAR, 1.0).
 
