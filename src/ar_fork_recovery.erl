-module(ar_fork_recovery).
-export([start/3]).
-include("ar.hrl").
-include_lib("eunit/include/eunit.hrl").

%%% An asynchronous process that asks another node on a different fork
%%% for all of the blocks required to 'catch up' with the network,
%%% verifying each in turn. Once the blocks since divergence have been
%%% verified, the process returns the new state to its parent. Target is
%%% height at which block height ~ought~ to be. Hash lists is forked.

%% Defines the server state
-record(state, {
	parent,
	peers,
	target_block,
	block_list,
	hash_list
}).

%% @doc Start the 'catch up' server.
start(Peers, TargetBShadow, HashList) ->
	Parent = self(),
	ar:report(
		[
			{started_fork_recovery_proc, Parent},
			{block, ar_util:encode(TargetBShadow#block.indep_hash)},
			{target_height, TargetBShadow#block.height},
			{peer, Peers}
		]
	),
	TargetB = ar_node:retry_block(Peers, TargetBShadow#block.indep_hash, not_found, 5),
	case ?IS_BLOCK(TargetB) of
		true ->
			PID =
				spawn(
					fun() ->
						server(
							#state {
								parent = Parent,
								peers = Peers,
								block_list = HashList,
								hash_list =
									drop_until_diverge(
										lists:reverse(TargetB#block.hash_list),
										lists:reverse(HashList)
									) ++ [TargetB#block.indep_hash],
								target_block = TargetB
							}
						)
					end
				),
			PID ! {apply_next_block},
			PID;
		false ->
			ar:report(
				[
					{could_not_start_fork_recovery},
					{could_not_retrieve_target_block}
				]
			),
			undefined
	end.

%% @doc Take two lists, drop elements until they do not match.
%% Return the remainder of the _first_ list.
drop_until_diverge([X|R1], [X|R2]) -> drop_until_diverge(R1, R2);
drop_until_diverge(R1, _) -> R1.

%% @doc Subtract the second list from the first. If the first list
%% is not a superset of the second, return the empty list
setminus([X|R1], [X|R2]) -> setminus(R1, R2);
setminus(R1, []) -> R1;
setminus(_, _) -> [].

%% @doc Main server loop
server(#state{peers = _Peers, parent = _Parent, target_block = _TargetB}, rejoin) ->
<<<<<<< HEAD
	ok.
=======
	ok.%Parent ! {rejoin, Peers, TargetB}.
>>>>>>> 987d44f4
server(#state {block_list = BlockList, hash_list = [], parent = Parent}) ->
	Parent ! {fork_recovered, BlockList};
server(S = #state {block_list = BlockList, peers = Peers, hash_list = [NextH|HashList], target_block = TargetB }) ->
	receive
	{update_target_block, Block, Peer} ->
		HashListExtra = 
			setminus(
				lists:reverse([Block#block.indep_hash|Block#block.hash_list]),
				[NextH|HashList] ++ lists:reverse(BlockList)
			),
		case HashListExtra of
		[] -> server(S);
		H ->
			ar:d({current_target, TargetB#block.height}),
			ar:d({updating_target_block, Block#block.height}),
			server(
				S#state {
					hash_list = [NextH|HashList] ++ H,
					peers = ar_util:unique(Peer ++ Peers),
					target_block = Block
				}
			)
		end;
	{apply_next_block} ->
		NextB = ar_node:get_block(Peers, NextH),
		ar:d({applying_fork_recovery, ar_util:encode(NextH)}),
		case ?IS_BLOCK(NextB) of
			false ->
				BHashList = unavailable,
				B = unavailable,
				RecallB = unavailable,
				TXs = [];
			true ->
				case {NextB#block.height, ((TargetB#block.height - NextB#block.height) > ?STORE_BLOCKS_BEHIND_CURRENT)} of 
					{0, _} ->
						ar:report(
							[
								{fork_recovery_failed},
								{recovery_block_is_genesis_block}
<<<<<<< HEAD
								% {rejoining_on_trusted_peers}
=======
								%{rejoining_on_trusted_peers}
>>>>>>> 987d44f4
							]
						),
						BHashList = unavailable,
						B = unavailable,
						RecallB = unavailable,
						TXs = [],	
						server(S, rejoin);
					{_, true} ->
						ar:report(
							[
								{fork_recovery_failed},
								{recovery_block_is_too_far_ahead}
<<<<<<< HEAD
								% {rejoining_on_trusted_peers}
=======
								%{rejoining_on_trusted_peers}
>>>>>>> 987d44f4
							]
						),
						BHashList = unavailable,
						B = unavailable,
						RecallB = unavailable,
						TXs = [],	
						server(S, rejoin);
					{_X, _Y} ->
						B = ar_node:get_block(Peers, NextB#block.previous_block),
						case ?IS_BLOCK(B) of
							false ->
								BHashList = unavailable,
								RecallB = unavailable,
								TXs = [];
							true ->
								BHashList = [B#block.indep_hash|B#block.hash_list],
								case B#block.height of
									0 -> RecallB = ar_node:get_block(Peers, ar_util:get_recall_hash(B, NextB#block.hash_list));
									_ -> RecallB = ar_node:get_block(Peers, ar_util:get_recall_hash(B, B#block.hash_list))
								end,
								TXs = ar_node:get_tx(Peers, B#block.txs)
						end
				end
		end,
		case try_apply_block(BHashList, NextB, TXs, B, RecallB) of
			false ->
				ar:report_console(
					[
						could_not_validate_fork_block,
						{next_block, ?IS_BLOCK(NextB)},
						{block, ?IS_BLOCK(B)},
						{recall_block, ?IS_BLOCK(RecallB)}
					]
				);
			true ->
				ar:report_console(
					[
						{applying_block, ar_util:encode(NextH)},
						{block_height, NextB#block.height}
					]
				),
				self() ! {apply_next_block},
				ar_storage:write_block(NextB),
				ar_storage:write_block(RecallB),
				server(
					S#state {
						block_list = [NextH|BlockList],
						hash_list = HashList
					}
				)
		end;
	_ -> server(S)
	end.

%% @doc Try and apply a block
try_apply_block(_, NextB, _TXs, B, RecallB) when
		(not ?IS_BLOCK(NextB)) or
		(not ?IS_BLOCK(B)) or
		(not ?IS_BLOCK(RecallB)) ->
	false;
try_apply_block(HashList, NextB, TXs, B, RecallB) ->
	ar_node:validate(HashList,
		ar_node:apply_txs(B#block.wallet_list, TXs),
		NextB,
		TXs,
		B,
		RecallB,
		NextB#block.reward_addr,
		NextB#block.tags
	).
%%% Tests

%% @doc Ensure forks that are one block behind will resolve.
three_block_ahead_recovery_test() ->
	ar_storage:clear(),
	Node1 = ar_node:start(),
	Node2 = ar_node:start(),
	B0 = ar_weave:init([]),
	ar_storage:write_block(hd(B0)),
	B1 = ar_weave:add(B0, []),
	ar_storage:write_block(hd(B1)),
	B2 = ar_weave:add(B1, []),
	ar_storage:write_block(hd(B2)),
	B3 = ar_weave:add(B2, []),
	ar_storage:write_block(hd(B3)),
	Node1 ! Node2 ! {replace_block_list, B3},
	ar_node:mine(Node1),
	ar_node:mine(Node2),
	ar:d(break1),
	receive after 500 -> ok end,
	ar_node:mine(Node1),
	receive after 500 -> ok end,
	ar_node:mine(Node1),
	receive after 500 -> ok end,
	ar_node:add_peers(Node1, Node2),
	ar_node:mine(Node1),
	receive after 2000 -> ok end,
	[B|_] = ar_node:get_blocks(Node2),
	7 = (ar_storage:read_block(B))#block.height.

%% @doc Ensure that nodes on a fork that is far behind will catchup correctly.
multiple_blocks_ahead_recovery_test() ->
	ar_storage:clear(),
	Node1 = ar_node:start(),
	Node2 = ar_node:start(),
	B0 = ar_weave:init([]),
	ar_storage:write_block(hd(B0)),
	B1 = ar_weave:add(B0, []),
	ar_storage:write_block(hd(B1)),
	B2 = ar_weave:add(B1, []),
	ar_storage:write_block(hd(B2)),
	B3 = ar_weave:add(B2, []),
	ar_storage:write_block(hd(B3)),
	Node1 ! Node2 ! {replace_block_list, B3},
	ar_node:mine(Node1),
	ar_node:mine(Node2),
	receive after 300 -> ok end,
	ar_node:mine(Node1),
	receive after 300 -> ok end,
	ar_node:mine(Node1),
	receive after 300 -> ok end,
	ar_node:mine(Node1),
	receive after 300 -> ok end,
	ar_node:mine(Node1),
	receive after 300 -> ok end,
	ar_node:add_peers(Node1, Node2),
	ar_node:mine(Node1),
	receive after 1500 -> ok end,
	[B|_] = ar_node:get_blocks(Node2),
	9 = (ar_storage:read_block(B))#block.height.

%% @doc Ensure that nodes that have diverged by multiple blocks each can reconcile.
multiple_blocks_since_fork_test() ->
	ar_storage:clear(),
	Node1 = ar_node:start(),
	Node2 = ar_node:start(),
	B0 = ar_weave:init([]),
	ar_storage:write_block(hd(B0)),
	B1 = ar_weave:add(B0, []),
	ar_storage:write_block(hd(B1)),
	B2 = ar_weave:add(B1, []),
	ar_storage:write_block(hd(B2)),
	B3 = ar_weave:add(B2, []),
	ar_storage:write_block(hd(B3)),
	Node1 ! Node2 ! {replace_block_list, B3},
	ar_node:mine(Node1),
	ar_node:mine(Node2),
	receive after 300 -> ok end,
	ar_node:mine(Node1),
	ar_node:mine(Node2),
	receive after 300 -> ok end,
	ar_node:mine(Node1),
	receive after 300 -> ok end,
	ar_node:mine(Node1),
	receive after 300 -> ok end,
	ar_node:mine(Node1),
	receive after 300 -> ok end,
	ar_node:add_peers(Node1, Node2),
	ar_node:mine(Node1),
	receive after 1500 -> ok end,
	[B|_] = ar_node:get_blocks(Node2),
	9 = (ar_storage:read_block(B))#block.height.

%% @doc Ensure that nodes that nodes recovering from the first block can reconcile
% fork_from_first_test() ->
% 	ar_storage:clear(),
% 	B1 = ar_weave:init([]),
% 	Node1 = ar_node:start([], B1),
% 	Node2 = ar_node:start(Node1, B1),
% 	ar_node:mine(Node1),
% 	receive after 300 -> ok end,
% 	ar_node:mine(Node1),
% 	receive after 300 -> ok end,
% 	ar_node:add_peers(Node1, Node2),
% 	ar_node:mine(Node1),
% 	receive after 300 -> ok end,
% 	true = (ar_node:get_blocks(Node1) == ar_node:get_blocks(Node2)).

%% @doc Check the logic of setminus will correctly update to a new fork
setminus_test() ->
	ar_storage:clear(),
	Node1 = ar_node:start(),
	Node2 = ar_node:start(),
	B0 = ar_weave:init([]),
	ar_storage:write_block(hd(B0)),
	B1 = ar_weave:add(B0, []),
	ar_storage:write_block(hd(B1)),
	B2 = ar_weave:add(B1, []),
	ar_storage:write_block(hd(B2)),
	B3 = ar_weave:add(B2, []),
	ar_storage:write_block(hd(B3)),
	Node1 ! Node2 ! {replace_block_list, B3},
	ar_node:mine(Node1),
	receive after 300 -> ok end,
	ar_node:mine(Node1),
	receive after 300 -> ok end,
	LengthLong = length(
		setminus(lists:reverse(ar_node:get_blocks(Node1)),
		lists:reverse(ar_node:get_blocks(Node2)))
	),
	ar_node:mine(Node1),
	ar_node:mine(Node2),
	receive after 300 -> ok end,
	LengthShort = length(
		setminus(lists:reverse(ar_node:get_blocks(Node1)),
		lists:reverse(ar_node:get_blocks(Node2)))
		),
	LengthLong = 2,
	LengthShort = 0.

%% @doc Ensure that fork rejoining behavior works
% fork_rejoin_test() ->
% 	ar_storage:clear(),
% 	B0 = ar_weave:init(),
<<<<<<< HEAD
% 	ar_storage:write_block(B0),
=======
>>>>>>> 987d44f4
% 	Node1 = ar_node:start([], B0),
% 	Node2 = ar_node:start([Node1], B0),
% 	ar_node:mine(Node2), % Mine B1
% 	receive after 300 -> ok end,
% 	ar_node:mine(Node1), % Mine B1
% 	receive after 300 -> ok end,
% 	ar_node:mine(Node1), % Mine B1
% 	receive after 300 -> ok end,
% 	ar_node:mine(Node1), % Mine B1
% 	receive after 300 -> ok end,
% 	ar_node:mine(Node1), % Mine B1
% 	receive after 300 -> ok end,
% 	ar_node:mine(Node1), % Mine B1
% 	receive after 300 -> ok end,
% 	ar_node:mine(Node1), % Mine B1
% 	receive after 300 -> ok end,
% 	ar_node:mine(Node1), % Mine B1
% 	receive after 300 -> ok end,
% 	ar_node:mine(Node1), % Mine B1
% 	receive after 300 -> ok end,
% 	ar_node:mine(Node1), % Mine B1
% 	receive after 300 -> ok end,
% 	ar_node:mine(Node1), % Mine B1
% 	receive after 300 -> ok end,
% 	ar_node:mine(Node1), % Mine B1
% 	receive after 300 -> ok end,
% 	ar_node:add_peers(Node1, Node2),
% 	ar_node:mine(Node1),
% 	receive after 300 -> ok end,
% 	timer:sleep(500),
% 	true = (ar_node:get_blocks(Node1) == ar_node:get_blocks(Node2)).<|MERGE_RESOLUTION|>--- conflicted
+++ resolved
@@ -75,11 +75,7 @@
 
 %% @doc Main server loop
 server(#state{peers = _Peers, parent = _Parent, target_block = _TargetB}, rejoin) ->
-<<<<<<< HEAD
 	ok.
-=======
-	ok.%Parent ! {rejoin, Peers, TargetB}.
->>>>>>> 987d44f4
 server(#state {block_list = BlockList, hash_list = [], parent = Parent}) ->
 	Parent ! {fork_recovered, BlockList};
 server(S = #state {block_list = BlockList, peers = Peers, hash_list = [NextH|HashList], target_block = TargetB }) ->
@@ -119,11 +115,7 @@
 							[
 								{fork_recovery_failed},
 								{recovery_block_is_genesis_block}
-<<<<<<< HEAD
 								% {rejoining_on_trusted_peers}
-=======
-								%{rejoining_on_trusted_peers}
->>>>>>> 987d44f4
 							]
 						),
 						BHashList = unavailable,
@@ -136,11 +128,7 @@
 							[
 								{fork_recovery_failed},
 								{recovery_block_is_too_far_ahead}
-<<<<<<< HEAD
 								% {rejoining_on_trusted_peers}
-=======
-								%{rejoining_on_trusted_peers}
->>>>>>> 987d44f4
 							]
 						),
 						BHashList = unavailable,
@@ -355,10 +343,7 @@
 % fork_rejoin_test() ->
 % 	ar_storage:clear(),
 % 	B0 = ar_weave:init(),
-<<<<<<< HEAD
 % 	ar_storage:write_block(B0),
-=======
->>>>>>> 987d44f4
 % 	Node1 = ar_node:start([], B0),
 % 	Node2 = ar_node:start([Node1], B0),
 % 	ar_node:mine(Node2), % Mine B1
